{
  "name": "next",
<<<<<<< HEAD
  "version": "4.2.0-zones.2",
=======
  "version": "4.3.0-canary.1",
>>>>>>> e179c98a
  "description": "Minimalistic framework for server-rendered React applications",
  "main": "./dist/server/next.js",
  "license": "MIT",
  "repository": "zeit/next.js",
  "bugs": "https://github.com/zeit/next.js/issues",
  "homepage": "https://github.com/zeit/next.js",
  "files": [
    "dist",
    "babel.js",
    "client.js",
    "link.js",
    "css.js",
    "head.js",
    "document.js",
    "dynamic.js",
    "prefetch.js",
    "router.js",
    "asset.js",
    "error.js"
  ],
  "bin": {
    "next": "./dist/bin/next"
  },
  "scripts": {
    "build": "taskr",
    "release": "taskr release",
    "pretestonly": "taskr pretest",
    "testonly": "cross-env NODE_PATH=test/lib jest \\.test.js",
    "posttestonly": "taskr posttest",
    "testall": "npm run testonly -- --coverage --forceExit --runInBand --verbose --bail",
    "pretest": "npm run lint",
    "test": "cross-env npm run testall || npm run testall",
    "coveralls": "nyc --instrument=false --source-map=false report --temp-directory=./coverage --reporter=text-lcov | coveralls",
    "lint": "standard 'bin/*' 'client/**/*.js' 'examples/**/*.js' 'lib/**/*.js' 'pages/**/*.js' 'server/**/*.js' 'test/**/*.js'",
    "prepublish": "npm run release",
    "precommit": "lint-staged"
  },
  "standard": {
    "parser": "babel-eslint",
    "ignore": [
      "**/node_modules/**",
      "**/examples/**/lib/**"
    ]
  },
  "lint-staged": {
    "*.js": "standard",
    "bin/*": "standard"
  },
  "dependencies": {
    "ansi-html": "0.0.7",
    "babel-core": "6.26.0",
    "babel-generator": "6.26.0",
    "babel-loader": "7.1.2",
    "babel-plugin-module-resolver": "2.7.1",
    "babel-plugin-react-require": "3.0.0",
    "babel-plugin-syntax-dynamic-import": "6.18.0",
    "babel-plugin-transform-class-properties": "6.24.1",
    "babel-plugin-transform-es2015-modules-commonjs": "6.26.0",
    "babel-plugin-transform-object-rest-spread": "6.26.0",
    "babel-plugin-transform-react-jsx-source": "6.22.0",
    "babel-plugin-transform-react-remove-prop-types": "0.4.8",
    "babel-plugin-transform-runtime": "6.23.0",
    "babel-preset-env": "1.6.0",
    "babel-preset-react": "6.24.1",
    "babel-runtime": "6.26.0",
    "babel-template": "6.26.0",
    "case-sensitive-paths-webpack-plugin": "2.1.1",
    "cross-spawn": "5.1.0",
    "del": "3.0.0",
    "etag": "1.8.1",
    "find-up": "2.1.0",
    "fresh": "0.5.2",
    "friendly-errors-webpack-plugin": "1.6.1",
    "glob": "7.1.2",
    "glob-promise": "3.3.0",
    "hoist-non-react-statics": "2.3.1",
    "htmlescape": "1.1.1",
    "http-status": "1.0.1",
    "json-loader": "0.5.7",
    "loader-utils": "1.1.0",
    "md5-file": "3.2.3",
    "micro": "9.0.2",
    "minimist": "1.2.0",
    "mkdirp-then": "1.2.0",
    "mv": "2.1.1",
    "mz": "2.7.0",
    "path-match": "1.2.4",
    "pkg-up": "2.0.0",
    "prop-types": "15.6.0",
    "prop-types-exact": "1.1.1",
    "react-hot-loader": "3.1.1",
    "recursive-copy": "2.0.6",
    "send": "0.16.1",
    "source-map-support": "0.4.18",
    "strip-ansi": "3.0.1",
    "styled-jsx": "2.2.1",
    "touch": "3.1.0",
    "unfetch": "3.0.0",
    "url": "0.11.0",
    "url-pattern": "1.0.3",
    "uuid": "3.1.0",
    "walk": "2.3.9",
    "webpack": "3.6.0",
    "webpack-dev-middleware": "1.12.0",
    "webpack-hot-middleware": "2.19.1",
    "write-file-webpack-plugin": "4.2.0",
    "xss-filters": "1.2.7",
    "uglifyjs-webpack-plugin": "^1.1.1"
  },
  "devDependencies": {
    "@taskr/babel": "1.1.0",
    "@taskr/clear": "1.1.0",
    "@taskr/esnext": "1.1.0",
    "@taskr/watch": "1.1.0",
    "babel-eslint": "8.0.1",
    "babel-jest": "21.2.0",
    "babel-plugin-istanbul": "4.1.5",
    "babel-plugin-transform-remove-strict-mode": "0.0.2",
    "babel-preset-es2015": "6.24.1",
    "benchmark": "2.1.4",
    "cheerio": "0.22.0",
    "chromedriver": "2.32.3",
    "coveralls": "2.13.1",
    "cross-env": "5.0.5",
    "express": "4.15.5",
    "fkill": "5.1.0",
    "husky": "0.14.3",
    "jest-cli": "21.2.0",
    "lint-staged": "4.2.3",
    "node-fetch": "1.7.3",
    "node-notifier": "5.1.2",
    "nyc": "11.2.1",
    "portfinder": "1.0.13",
    "react": "16.2.0",
    "react-dom": "16.2.0",
    "standard": "9.0.2",
    "taskr": "1.1.0",
    "wd": "1.4.1"
  },
  "peerDependencies": {
    "react": "^16.0.0",
    "react-dom": "^16.0.0"
  },
  "jest": {
    "testEnvironment": "node",
    "roots": [
      "test/"
    ]
  }
}<|MERGE_RESOLUTION|>--- conflicted
+++ resolved
@@ -1,10 +1,6 @@
 {
   "name": "next",
-<<<<<<< HEAD
-  "version": "4.2.0-zones.2",
-=======
-  "version": "4.3.0-canary.1",
->>>>>>> e179c98a
+  "version": "4.3.0-zones.1",
   "description": "Minimalistic framework for server-rendered React applications",
   "main": "./dist/server/next.js",
   "license": "MIT",
